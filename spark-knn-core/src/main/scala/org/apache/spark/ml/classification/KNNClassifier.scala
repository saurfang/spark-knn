package org.apache.spark.ml.classification

import org.apache.spark.broadcast.Broadcast
import org.apache.spark.ml.knn._
import org.apache.spark.ml.param.ParamMap
import org.apache.spark.ml.param.shared.HasWeightCol
import org.apache.spark.ml.util.{Identifiable, SchemaUtils}
import org.apache.spark.ml.linalg._
import org.apache.spark.ml.feature.LabeledPoint
import org.apache.spark.rdd.RDD
import org.apache.spark.sql.types.{DoubleType, StructType}
import org.apache.spark.sql.{DataFrame, Dataset, Row}
import org.apache.spark.storage.StorageLevel
import org.apache.spark.SparkException

import scala.collection.mutable.ArrayBuffer

/**
  * [[https://en.wikipedia.org/wiki/K-nearest_neighbors_algorithm]] for classification.
  * An object is classified by a majority vote of its neighbors, with the object being assigned to
  * the class most common among its k nearest neighbors.
  */
class KNNClassifier(override val uid: String) extends ProbabilisticClassifier[Vector, KNNClassifier, KNNClassificationModel]
with KNNParams with HasWeightCol {

  def this() = this(Identifiable.randomUID("knnc"))

  /** @group setParam */
  override def setFeaturesCol(value: String): this.type = set(featuresCol, value)

  /** @group setParam */
  override def setLabelCol(value: String): this.type = {
    set(labelCol, value)

    if ($(weightCol).isEmpty) {
      set(inputCols, Array(value))
    } else {
      set(inputCols, Array(value, $(weightCol)))
    }
  }

  //fill in default label col
  setDefault(inputCols, Array($(labelCol)))

  /** @group setWeight */
  def setWeightCol(value: String): this.type = {
    set(weightCol, value)

    if (value.isEmpty) {
      set(inputCols, Array($(labelCol)))
    } else {
      set(inputCols, Array($(labelCol), value))
    }
  }

  setDefault(weightCol -> "")

  /** @group setParam */
  def setK(value: Int): this.type = set(k, value)

  /** @group setParam */
  def setTopTreeSize(value: Int): this.type = set(topTreeSize, value)

  /** @group setParam */
  def setTopTreeLeafSize(value: Int): this.type = set(topTreeLeafSize, value)

  /** @group setParam */
  def setSubTreeLeafSize(value: Int): this.type = set(subTreeLeafSize, value)

  /** @group setParam */
  def setBufferSizeSampleSizes(value: Array[Int]): this.type = set(bufferSizeSampleSizes, value)

  /** @group setParam */
  def setBalanceThreshold(value: Double): this.type = set(balanceThreshold, value)

  /** @group setParam */
  def setSeed(value: Long): this.type = set(seed, value)

  override protected def train(dataset: Dataset[_]): KNNClassificationModel = {
    // Extract columns from data.  If dataset is persisted, do not persist oldDataset.
    val instances = extractLabeledPoints(dataset).map {
      case LabeledPoint(label: Double, features: Vector) => (label, features)
    }
    val handlePersistence = dataset.rdd.getStorageLevel == StorageLevel.NONE
    if (handlePersistence) instances.persist(StorageLevel.MEMORY_AND_DISK)

    val labelSummarizer = instances.treeAggregate(
      new MultiClassSummarizer)(
      seqOp = (c, v) => (c, v) match {
        case (labelSummarizer: MultiClassSummarizer, (label: Double, features: Vector)) =>
          labelSummarizer.add(label)
      },
      combOp = (c1, c2) => (c1, c2) match {
        case (classSummarizer1: MultiClassSummarizer, classSummarizer2: MultiClassSummarizer) =>
          classSummarizer1.merge(classSummarizer2)
      })

    val histogram = labelSummarizer.histogram
    val numInvalid = labelSummarizer.countInvalid
    val numClasses = histogram.length

    if (numInvalid != 0) {
      val msg = s"Classification labels should be in {0 to ${numClasses - 1} " +
        s"Found $numInvalid invalid labels."
      logError(msg)
      throw new SparkException(msg)
    }

    val knnModel = copyValues(new KNN()).fit(dataset)
    knnModel.toNewClassificationModel(uid, numClasses)
  }

  override def fit(dataset: Dataset[_]): KNNClassificationModel = {
    // Need to overwrite this method because we need to manually overwrite the buffer size
    // because it is not supposed to stay the same as the Classifier if user sets it to -1.
    transformSchema(dataset.schema, logging = true)
    val model = train(dataset)
    val bufferSize = model.getBufferSize
    copyValues(model.setParent(this)).setBufferSize(bufferSize)
  }

  override def copy(extra: ParamMap): KNNClassifier = defaultCopy(extra)
}

class KNNClassificationModel private[ml](
                                          override val uid: String,
                                          val topTree: Broadcast[Tree],
                                          val subTrees: RDD[Tree],
                                          val _numClasses: Int
                                        ) extends ProbabilisticClassificationModel[Vector, KNNClassificationModel]
with KNNModelParams with HasWeightCol with Serializable {
  require(subTrees.getStorageLevel != StorageLevel.NONE,
    "KNNModel is not designed to work with Trees that have not been cached")

  /** @group setParam */
  def setK(value: Int): this.type = set(k, value)

  /** @group setParam */
  def setBufferSize(value: Double): this.type = set(bufferSize, value)

  override def numClasses: Int = _numClasses

  //TODO: This can benefit from DataSet API in Spark 1.6
<<<<<<< HEAD
  override def transform(dataset: Dataset[_]): DataFrame = {
=======
  override def transform(dataset: DataFrame): DataFrame = {
    // FIXME: weightCol is not correctly used when set
>>>>>>> 27bbdb15
    val getWeight: Row => Double = {
      if($(weightCol).isEmpty) {
        r => 1.0
      } else {
        r => r.getDouble(1)
      }
    }

    val neighborDataset : RDD[(Long, Array[Row])] = transform(dataset, topTree, subTrees)
    val merged = neighborDataset
      .map {
        case (id, labels) =>
          val vector = new Array[Double](numClasses)
          var i = 0
          while (i < labels.length) {
            vector(labels(i).getDouble(0).toInt) += getWeight(labels(i))
            i += 1
          }
          val rawPrediction = Vectors.dense(vector)
          lazy val probability = raw2probability(rawPrediction)
          lazy val prediction = probability2prediction(probability)

          val values = new ArrayBuffer[Any]
          if ($(rawPredictionCol).nonEmpty) {
            values.append(rawPrediction)
          }
          if ($(probabilityCol).nonEmpty) {
            values.append(probability)
          }
          if ($(predictionCol).nonEmpty) {
            values.append(prediction)
          }

          (id, values)
      }

    dataset.sqlContext.createDataFrame(
      dataset.toDF().rdd.zipWithIndex().map { case (row, i) => (i, row) }
        .leftOuterJoin(merged) //make sure we don't lose any observations
        .map {
        case (i, (row, values)) => Row.fromSeq(row.toSeq ++ values.get)
      },
      transformSchema(dataset.schema)
    )
  }

  override def transformSchema(schema: StructType): StructType = {
    var transformed = schema
    if ($(rawPredictionCol).nonEmpty) {
      transformed = SchemaUtils.appendColumn(transformed, $(rawPredictionCol), new VectorUDT)
    }
    if ($(probabilityCol).nonEmpty) {
      transformed = SchemaUtils.appendColumn(transformed, $(probabilityCol), new VectorUDT)
    }
    if ($(predictionCol).nonEmpty) {
      transformed = SchemaUtils.appendColumn(transformed, $(predictionCol), DoubleType)
    }
    transformed
  }

  override def copy(extra: ParamMap): KNNClassificationModel = {
    val copied = new KNNClassificationModel(uid, topTree, subTrees, numClasses)
    copyValues(copied, extra).setParent(parent)
  }

  override protected def raw2probabilityInPlace(rawPrediction: Vector): Vector = {
    rawPrediction match {
      case dv: DenseVector =>
        var i = 0
        val size = dv.size

        var sum = 0.0
        while (i < size) {
          sum += dv.values(i)
          i += 1
        }

        i = 0
        while (i < size) {
          dv.values(i) /= sum
          i += 1
        }

        dv
      case sv: SparseVector =>
        throw new RuntimeException("Unexpected error in KNNClassificationModel:" +
          " raw2probabilitiesInPlace encountered SparseVector")
    }
  }

  override protected def predictRaw(features: Vector): Vector = {
    throw new SparkException("predictRaw function should not be called directly since kNN prediction is done in distributed fashion. Use transform instead.")
  }
}<|MERGE_RESOLUTION|>--- conflicted
+++ resolved
@@ -141,12 +141,7 @@
   override def numClasses: Int = _numClasses
 
   //TODO: This can benefit from DataSet API in Spark 1.6
-<<<<<<< HEAD
   override def transform(dataset: Dataset[_]): DataFrame = {
-=======
-  override def transform(dataset: DataFrame): DataFrame = {
-    // FIXME: weightCol is not correctly used when set
->>>>>>> 27bbdb15
     val getWeight: Row => Double = {
       if($(weightCol).isEmpty) {
         r => 1.0
